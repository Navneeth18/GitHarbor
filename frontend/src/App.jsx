import React, { useState, useEffect } from 'react';
<<<<<<< HEAD
import { Search, X } from 'lucide-react';
import Homepage from './components/Homepage';
import Dashboard from './components/Dashboard';
import MessagingPage from './components/MessagingPage';
import FullDocumentation from './components/FullDocumentation';
=======
import Homepage from './components/Homepage';
import Dashboard from './components/Dashboard';
import LoginPage from './components/LoginPage';
>>>>>>> 93da492f

/**
 * Main App component that handles routing between Login, Homepage and Dashboard
 * Uses simple state-based routing instead of react-router-dom
 */
function App() {
<<<<<<< HEAD
  // Page state to handle navigation - 'home', 'dashboard', 'messaging', or 'docs'
  const [page, setPage] = useState({ name: 'home', projectId: null });

  // Global search state
  const [showGlobalSearch, setShowGlobalSearch] = useState(false);
  const [globalSearchQuery, setGlobalSearchQuery] = useState('');
=======
  // Authentication state
  const [isAuthenticated, setIsAuthenticated] = useState(false);
  const [accessToken, setAccessToken] = useState(null);
  
  // Page state to handle navigation - either 'home' or 'dashboard'
  const [page, setPage] = useState({ name: 'home', projectId: null });

  // Check for existing token on app load
  useEffect(() => {
    const token = localStorage.getItem('access_token');
    if (token) {
      setAccessToken(token);
      setIsAuthenticated(true);
    }
  }, []);

  /**
   * Handle successful login
   */
  const handleLoginSuccess = (token) => {
    setAccessToken(token);
    setIsAuthenticated(true);
  };

  /**
   * Handle logout
   */
  const handleLogout = () => {
    localStorage.removeItem('access_token');
    setAccessToken(null);
    setIsAuthenticated(false);
    setPage({ name: 'home', projectId: null });
  };
>>>>>>> 93da492f

  /**
   * Navigation function to switch between pages
   * @param {Object} newPage - Page object with name and optional projectId
   */
  const navigateTo = (newPage) => {
    setPage(newPage);
    setShowGlobalSearch(false); // Close search when navigating
  };

<<<<<<< HEAD
  /**
   * Handle global search
   */
  const handleGlobalSearch = (query) => {
    if (query.trim()) {
      // Navigate to homepage with search query
      setPage({ name: 'home', projectId: null, searchQuery: query });
      setShowGlobalSearch(false);
    }
  };

  /**
   * Toggle global search
   */
  const toggleGlobalSearch = () => {
    setShowGlobalSearch(!showGlobalSearch);
    if (!showGlobalSearch) {
      setGlobalSearchQuery('');
    }
  };

  // Handle URL hash routing for full documentation
  useEffect(() => {
    const handleHashChange = () => {
      const hash = window.location.hash;
      if (hash.startsWith('#/docs/')) {
        const projectId = decodeURIComponent(hash.replace('#/docs/', ''));
        setPage({ name: 'docs', projectId });
      }
    };

    // Check initial hash
    handleHashChange();

    // Listen for hash changes
    window.addEventListener('hashchange', handleHashChange);

    return () => {
      window.removeEventListener('hashchange', handleHashChange);
    };
  }, []);

  // Handle keyboard shortcuts
  useEffect(() => {
    const handleKeyDown = (e) => {
      // Ctrl/Cmd + K to open search
      if ((e.ctrlKey || e.metaKey) && e.key === 'k') {
        e.preventDefault();
        setShowGlobalSearch(true);
      }
      // Escape to close search
      if (e.key === 'Escape' && showGlobalSearch) {
        setShowGlobalSearch(false);
        setGlobalSearchQuery('');
      }
    };

    window.addEventListener('keydown', handleKeyDown);

    return () => {
      window.removeEventListener('keydown', handleKeyDown);
    };
  }, [showGlobalSearch]);
=======
  // Show login page if not authenticated
  if (!isAuthenticated) {
    return <LoginPage onLoginSuccess={handleLoginSuccess} />;
  }
>>>>>>> 93da492f

  return (
    <div className="min-h-screen bg-gray-900">
      {/* Header with Kortex branding and navigation */}
      <header className="bg-gray-800 border-b border-gray-700">
        <div className="max-w-7xl mx-auto px-4 sm:px-6 lg:px-8">
          <div className="flex justify-between items-center py-4">
            <div
              className="flex items-center space-x-2 cursor-pointer hover:opacity-80 transition-opacity"
              onClick={() => navigateTo({ name: 'home', projectId: null })}
            >
              <div className="w-8 h-8 bg-blue-600 rounded-lg flex items-center justify-center">
                <span className="text-white font-bold text-lg">K</span>
              </div>
              <h1 className="text-2xl font-bold text-white">Kortex</h1>
            </div>
<<<<<<< HEAD
            <div className="flex items-center space-x-6">
              {/* Global Search */}
              {showGlobalSearch ? (
                <div className="flex items-center space-x-2">
                  <div className="relative">
                    <input
                      type="text"
                      value={globalSearchQuery}
                      onChange={(e) => setGlobalSearchQuery(e.target.value)}
                      onKeyPress={(e) => {
                        if (e.key === 'Enter') {
                          handleGlobalSearch(globalSearchQuery);
                        }
                      }}
                      placeholder="Search repositories..."
                      className="w-64 px-3 py-2 bg-gray-700 border border-gray-600 rounded-lg text-white placeholder-gray-400 focus:outline-none focus:ring-2 focus:ring-blue-500"
                      autoFocus
                    />
                  </div>
                  <button
                    onClick={toggleGlobalSearch}
                    className="p-2 text-gray-400 hover:text-white transition-colors"
                  >
                    <X className="w-5 h-5" />
                  </button>
                </div>
              ) : (
                <button
                  onClick={toggleGlobalSearch}
                  className="flex items-center space-x-2 text-gray-300 hover:text-white transition-colors px-3 py-2 rounded-lg hover:bg-gray-700"
                  title="Search (Ctrl+K)"
                >
                  <Search className="w-4 h-4" />
                  <span className="hidden sm:inline">Search</span>
                  <span className="hidden lg:inline text-xs text-gray-500 ml-2">⌘K</span>
                </button>
              )}

              <button
                onClick={() => navigateTo({ name: 'messaging', projectId: null })}
                className="text-gray-300 hover:text-white transition-colors px-3 py-2 rounded-lg hover:bg-gray-700"
              >
                💬 Chat
              </button>
              <p className="text-gray-400 text-sm hidden md:block">GitHub Knowledge Transfer Platform</p>
=======
            <div className="flex items-center space-x-4">
              <p className="text-gray-400 text-sm">GitHub Knowledge Transfer Platform</p>
              <button
                onClick={handleLogout}
                className="px-3 py-1 text-sm bg-gray-700 hover:bg-gray-600 text-white rounded-lg transition-colors"
              >
                Logout
              </button>
>>>>>>> 93da492f
            </div>
          </div>
        </div>
      </header>

      {/* Main content area */}
      <main className={`${page.name === 'docs' ? '' : 'max-w-7xl mx-auto px-4 sm:px-6 lg:px-8'} py-8 overflow-hidden`}>
        {page.name === 'home' && (
<<<<<<< HEAD
          <Homepage
            onProjectSelect={(projectId) =>
              navigateTo({ name: 'dashboard', projectId })
            }
            initialSearchQuery={page.searchQuery}
=======
          <Homepage 
            onProjectSelect={(projectId) => 
              navigateTo({ name: 'dashboard', projectId })
            }
            accessToken={accessToken}
>>>>>>> 93da492f
          />
        )}
        {page.name === 'dashboard' && (
          <Dashboard
            projectId={page.projectId}
            onBack={() => navigateTo({ name: 'home', projectId: null })}
            accessToken={accessToken}
          />
        )}
        {page.name === 'messaging' && (
          <MessagingPage
            onBack={() => navigateTo({ name: 'home', projectId: null })}
          />
        )}
        {page.name === 'docs' && (
          <FullDocumentation
            projectId={page.projectId}
            onBack={() => {
              window.location.hash = '';
              navigateTo({ name: 'dashboard', projectId: page.projectId });
            }}
          />
        )}
      </main>
    </div>
  );
}

export default App;<|MERGE_RESOLUTION|>--- conflicted
+++ resolved
@@ -1,35 +1,26 @@
 import React, { useState, useEffect } from 'react';
-<<<<<<< HEAD
 import { Search, X } from 'lucide-react';
 import Homepage from './components/Homepage';
 import Dashboard from './components/Dashboard';
+import LoginPage from './components/LoginPage';
 import MessagingPage from './components/MessagingPage';
 import FullDocumentation from './components/FullDocumentation';
-=======
-import Homepage from './components/Homepage';
-import Dashboard from './components/Dashboard';
-import LoginPage from './components/LoginPage';
->>>>>>> 93da492f
 
 /**
  * Main App component that handles routing between Login, Homepage and Dashboard
  * Uses simple state-based routing instead of react-router-dom
  */
 function App() {
-<<<<<<< HEAD
+  // Authentication state
+  const [isAuthenticated, setIsAuthenticated] = useState(false);
+  const [accessToken, setAccessToken] = useState(null);
+
   // Page state to handle navigation - 'home', 'dashboard', 'messaging', or 'docs'
   const [page, setPage] = useState({ name: 'home', projectId: null });
 
   // Global search state
   const [showGlobalSearch, setShowGlobalSearch] = useState(false);
   const [globalSearchQuery, setGlobalSearchQuery] = useState('');
-=======
-  // Authentication state
-  const [isAuthenticated, setIsAuthenticated] = useState(false);
-  const [accessToken, setAccessToken] = useState(null);
-  
-  // Page state to handle navigation - either 'home' or 'dashboard'
-  const [page, setPage] = useState({ name: 'home', projectId: null });
 
   // Check for existing token on app load
   useEffect(() => {
@@ -57,7 +48,6 @@
     setIsAuthenticated(false);
     setPage({ name: 'home', projectId: null });
   };
->>>>>>> 93da492f
 
   /**
    * Navigation function to switch between pages
@@ -68,7 +58,6 @@
     setShowGlobalSearch(false); // Close search when navigating
   };
 
-<<<<<<< HEAD
   /**
    * Handle global search
    */
@@ -132,12 +121,11 @@
       window.removeEventListener('keydown', handleKeyDown);
     };
   }, [showGlobalSearch]);
-=======
+
   // Show login page if not authenticated
   if (!isAuthenticated) {
     return <LoginPage onLoginSuccess={handleLoginSuccess} />;
   }
->>>>>>> 93da492f
 
   return (
     <div className="min-h-screen bg-gray-900">
@@ -154,7 +142,6 @@
               </div>
               <h1 className="text-2xl font-bold text-white">Kortex</h1>
             </div>
-<<<<<<< HEAD
             <div className="flex items-center space-x-6">
               {/* Global Search */}
               {showGlobalSearch ? (
@@ -200,16 +187,12 @@
                 💬 Chat
               </button>
               <p className="text-gray-400 text-sm hidden md:block">GitHub Knowledge Transfer Platform</p>
-=======
-            <div className="flex items-center space-x-4">
-              <p className="text-gray-400 text-sm">GitHub Knowledge Transfer Platform</p>
               <button
                 onClick={handleLogout}
                 className="px-3 py-1 text-sm bg-gray-700 hover:bg-gray-600 text-white rounded-lg transition-colors"
               >
                 Logout
               </button>
->>>>>>> 93da492f
             </div>
           </div>
         </div>
@@ -218,19 +201,12 @@
       {/* Main content area */}
       <main className={`${page.name === 'docs' ? '' : 'max-w-7xl mx-auto px-4 sm:px-6 lg:px-8'} py-8 overflow-hidden`}>
         {page.name === 'home' && (
-<<<<<<< HEAD
           <Homepage
             onProjectSelect={(projectId) =>
               navigateTo({ name: 'dashboard', projectId })
             }
             initialSearchQuery={page.searchQuery}
-=======
-          <Homepage 
-            onProjectSelect={(projectId) => 
-              navigateTo({ name: 'dashboard', projectId })
-            }
             accessToken={accessToken}
->>>>>>> 93da492f
           />
         )}
         {page.name === 'dashboard' && (
