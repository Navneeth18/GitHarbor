--- conflicted
+++ resolved
@@ -2,31 +2,59 @@
 # ----------------------
 # This service is now heavily modified to make calls on behalf of the user.
 import requests
+import base64
+from functools import lru_cache
 from typing import List, Dict, Any
 from models.user import UserInDB
 from . import encryption_service
 
-<<<<<<< HEAD
+BASE_URL = "https://api.github.com"
+REPOS_BASE_URL = "https://api.github.com/repos/"
+
+def get_user_repos_for_user(user: UserInDB) -> List[Dict[str, Any]]:
+    """
+    Fetches a user's own public repos and repos they've contributed to.
+    """
+    if not user.encrypted_github_token:
+        return []
+
+    decrypted_token = encryption_service.decrypt_token(user.encrypted_github_token)
+    headers = {"Authorization": f"token {decrypted_token}"}
+
+    # Fetch user's own repos
+    repos_url = f"{BASE_URL}/user/repos?type=owner&sort=updated"
+    repos_response = requests.get(repos_url, headers=headers)
+    user_repos = repos_response.json() if repos_response.ok else []
+
+    # A more complex implementation could also fetch contributed repos,
+    # but for a hackathon, fetching the user's own repos is a great start.
+
+    return user_repos
+
 @lru_cache(maxsize=32)
 def get_live_project_details(project_id: str) -> Dict[str, Any]:
     """ Fetches high-level project details for the dashboard including pushes and merges. """
     print(f"Fetching LIVE data for {project_id} dashboard...")
 
     # API endpoints
-    commits_url = f"{BASE_URL}{project_id}/commits?per_page=15"
-    prs_url = f"{BASE_URL}{project_id}/pulls?state=all&per_page=15&sort=updated&direction=desc"
-    contributors_url = f"{BASE_URL}{project_id}/contributors?per_page=10"
-    readme_url = f"{BASE_URL}{project_id}/readme"
-    events_url = f"{BASE_URL}{project_id}/events?per_page=30"  # For push events
-    repo_url = f"{BASE_URL}{project_id}"  # For repository stats
+    commits_url = f"{REPOS_BASE_URL}{project_id}/commits?per_page=15"
+    prs_url = f"{REPOS_BASE_URL}{project_id}/pulls?state=all&per_page=15&sort=updated&direction=desc"
+    contributors_url = f"{REPOS_BASE_URL}{project_id}/contributors?per_page=10"
+    readme_url = f"{REPOS_BASE_URL}{project_id}/readme"
+    events_url = f"{REPOS_BASE_URL}{project_id}/events?per_page=30"  # For push events
+    repo_url = f"{REPOS_BASE_URL}{project_id}"  # For repository stats
+
+    # For now, we'll use a basic header without authentication for public repos
+    # In a production system, you'd want to use the user's token for better rate limits
+    headers = {"Accept": "application/vnd.github.v3+json"}
 
     # Make API requests
-    commits_response = requests.get(commits_url, headers=HEADERS)
-    prs_response = requests.get(prs_url, headers=HEADERS)
-    contributors_response = requests.get(contributors_url, headers=HEADERS)
-    readme_response = requests.get(readme_url, headers=HEADERS)
-    events_response = requests.get(events_url, headers=HEADERS)
-    repo_response = requests.get(repo_url, headers=HEADERS)
+    commits_response = requests.get(commits_url, headers=headers)
+    prs_response = requests.get(prs_url, headers=headers)
+    contributors_response = requests.get(contributors_url, headers=headers)
+    readme_response = requests.get(readme_url, headers=headers)
+    events_response = requests.get(events_url, headers=headers)
+    repo_response = requests.get(repo_url, headers=headers)
 
     # Process README content
     readme_content = ""
@@ -113,32 +141,41 @@
         "merges": merges,
         "repository_stats": repo_stats
     }
-=======
-BASE_URL = "https://api.github.com"
 
-def get_user_repos_for_user(user: UserInDB) -> List[Dict[str, Any]]:
-    """
-    Fetches a user's own public repos and repos they've contributed to.
-    """
-    if not user.encrypted_github_token:
-        return []
->>>>>>> 93da492f
+def get_text_content_for_rag(project_id: str) -> List[Dict[str, str]]:
+    """ Gathers all relevant text content for the RAG pipeline. """
+    print(f"Gathering all text content for RAG pipeline for {project_id}...")
+    documents = []
+    details = get_live_project_details(project_id)
+    if details.get("documentation"):
+        documents.append({"id": f"{project_id}_readme", "content": f"Project README:\n{details['documentation']}", "metadata": {"source": "README.md"}})
 
-    decrypted_token = encryption_service.decrypt_token(user.encrypted_github_token)
-    headers = {"Authorization": f"token {decrypted_token}"}
+    headers = {"Accept": "application/vnd.github.v3+json"}
 
-    # Fetch user's own repos
-    repos_url = f"{BASE_URL}/user/repos?type=owner&sort=updated"
-    repos_response = requests.get(repos_url, headers=headers)
-    user_repos = repos_response.json() if repos_response.ok else []
+    issues_url = f"{REPOS_BASE_URL}{project_id}/issues?state=all&per_page=100"
+    issues_response = requests.get(issues_url, headers=headers)
+    for item in (issues_response.json() if issues_response.ok else []):
+        if item.get('body'):
+            documents.append({"id": f"issue_{item['id']}", "content": f"Issue Title: {item.get('title', '')}\n\nBody:\n{item.get('body')}", "metadata": {"source": item.get('html_url', '')}})
 
-    # A more complex implementation could also fetch contributed repos,
-    # but for a hackathon, fetching the user's own repos is a great start.
-    
-    return user_repos
+    prs_url = f"{REPOS_BASE_URL}{project_id}/pulls?state=all&per_page=100"
+    prs_response = requests.get(prs_url, headers=headers)
+    for item in (prs_response.json() if prs_response.ok else []):
+        if item.get('body'):
+            documents.append({"id": f"pr_{item['id']}", "content": f"Pull Request Title: {item.get('title', '')}\n\nBody:\n{item.get('body')}", "metadata": {"source": item.get('html_url', '')}})
 
-# The other functions like get_live_project_details and get_text_content_for_rag
-# can remain, but they should now use the user's decrypted token for API calls
-# instead of the server's GITHUB_PAT for higher rate limits and access to private repos
-# if scope is granted. This is a more advanced step. For now, we'll keep them as is
-# for simplicity, using the server's token for public data.+    return documents
+
+def get_formatted_contributor_stats(project_id: str) -> str:
+    """ Returns formatted contributor statistics for display """
+    details = get_live_project_details(project_id)
+    contributors = details.get('contributors', [])
+
+    if not contributors:
+        return "No contributor data available."
+
+    stats = []
+    for contributor in contributors[:10]:  # Top 10 contributors
+        stats.append(f"- {contributor.get('login', 'Unknown')}: {contributor.get('contributions', 0)} contributions")
+
+    return "\n".join(stats)