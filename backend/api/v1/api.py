# FILE: api/v1/api.py (Updated)
# ----------------------
# Simplified to remove the admin router.
from fastapi import APIRouter
<<<<<<< HEAD
from .endpoints import projects, chat, messages, rooms
=======
from .endpoints import projects, chat, auth
>>>>>>> 93da492f

api_router = APIRouter()
api_router.include_router(auth.router, prefix="/auth", tags=["Authentication"])
api_router.include_router(projects.router, prefix="/projects", tags=["Projects"])
api_router.include_router(chat.router, prefix="/chat", tags=["Chat"])
api_router.include_router(messages.router, prefix="/messages", tags=["Messages"])
api_router.include_router(rooms.router, prefix="/rooms", tags=["Rooms"])<|MERGE_RESOLUTION|>--- conflicted
+++ resolved
@@ -2,11 +2,7 @@
 # ----------------------
 # Simplified to remove the admin router.
 from fastapi import APIRouter
-<<<<<<< HEAD
-from .endpoints import projects, chat, messages, rooms
-=======
-from .endpoints import projects, chat, auth
->>>>>>> 93da492f
+from .endpoints import projects, chat, auth, messages, rooms
 
 api_router = APIRouter()
 api_router.include_router(auth.router, prefix="/auth", tags=["Authentication"])
